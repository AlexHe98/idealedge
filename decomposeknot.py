"""
Decompose knots into prime knots.
"""
from sys import stdout
from timeit import default_timer
from regina import *
from idealedge import decomposeAlong, isSphere
from loop import IdealLoop
from knotted import isKnotted


def embeddedLoopPacket(loop):
    """
    Returns a packet of the triangulation containing the given loop, with an
    ideal triangulation of the drilled 3-manifold as a child.
    """
    drilled = PacketOfTriangulation3( loop.drill() )
    drilled.setLabel( "Drilled: {}".format( drilled.isoSig() ) )
    packet = PacketOfTriangulation3( loop.triangulation() )
    packet.insertChildLast(drilled)
    return packet


def embedInTriangulation( knot, insertAsChild=False ):
    """
    Embeds the given knot as an ideal loop in a triangulation of the
    3-sphere.

    Warning:
    --> This routine currently uses fast heuristics to attempt to construct
        the desired triangulation, and is not guaranteed to terminate.

    Returns:
        The constructed ideal loop.
    """
    if knot.countComponents() > 1:
        raise ValueError( "Can only embed knots in a triangulation." )

    # Triangulate the exterior with boundary edges appearing as the meridian
    # and longitude. The last step is not guaranteed to terminate in theory,
    # but it should be fine in practice.
    tri = knot.complement()
    tri.intelligentSimplify()
    tri.intelligentSimplify()
    tri.idealToFinite()
    tri.intelligentSimplify()
    tri.intelligentSimplify()
    mer, lon = tri.meridianLongitude()

    # Get a tetrahedron index and edge number for the longitude, so that we
    # can remember its location after closing up the boundary.
    emb = lon.embedding(0)
    tet = emb.tetrahedron()
    edgeNum = emb.face()

    # Close up the boundary and build the IdealLoop.
    layer = tri.layerOn(mer)
    layer.join( 0, layer, Perm4(0,1) )
    idealEdge = tet.edge(edgeNum)
    loop = IdealLoop( [idealEdge] )
    loop.simplify()
    loop.simplify()
    if insertAsChild and isinstance( knot, PacketOfLink ):
        packet = embeddedLoopPacket(loop)
        packet.setLabel( knot.adornedLabel(
            "Embedded as edge {}".format( idealEdge.index() ) ) )
        knot.insertChildLast(packet)
    return loop


def decompose( knot, tracker=False, insertAsChild=False ):
    """
    Decomposes the given knot into prime pieces, represented as 3-spheres
    in which the prime knots are embedded as ideal loops.

    The given knot is allowed to be encoded in various ways:
    --> It could be an instance of IdealLoop, in which case it is assumed
        that the triangulation containing this loop is a 3-sphere.
    --> It could be an instance of Regina's Edge3, in which case it is
        assumed that the endpoints of this edge are identified, and that the
        triangulation containing this edge is a 3-sphere.
    --> It could be an instance of Regina's Link or PacketOfLink, in which
        case it is assumed that this link has exactly one component.

    If tracker is an instance of DecompositionTracker, then this routine will
    use this given tracker to track the progress of the decomposition
    computation; if the tracker has the verbose option switched on, then this
    routine will also use the tracker to print regular progress reports.
    Otherwise, the routine will create its own DecompositionTracker, and the
    tracker parameter should be either True or False depending on whether the
    newly-created tracker should have the verbose option switched on.

    If insertAsChild is True and the given knot is an instance of
    PacketOfLink, then this routine will insert the results of the
    computation as descendents of the given knot packet. This feature is also
    switched off by default.
    """
<<<<<<< HEAD
    if not isinstance( tracker, DecompositionTracker ):
        tracker = DecompositionTracker( bool(tracker) )
=======
    if isinstance( tracker, DecompositionTracker ):
        verbose = tracker.isVerbose()
    else:
        verbose = bool(tracker)
        tracker = DecompositionTracker(verbose)
>>>>>>> 464c8022
    tracker.start()

    # Build the IdealLoop on which we perform the decomposition computation.
    # Make sure to create clones so as not to directly modify the input.
    if isinstance( knot, IdealLoop ):
        loop = knot.clone()
    elif isinstance( knot, Edge3 ):
        loop = IdealLoop( [knot] ).clone()
    else:
        loop = embedInTriangulation(knot)

<<<<<<< HEAD
    #TODO Update usage of tracker.
=======
>>>>>>> 464c8022
    # Do the decompositon.
    primes = []
    toProcess = [loop]
    while toProcess:
        # INVARIANT:
        #   At this point, the following are guaranteed to hold:
        #   --> Each element of toProcess is an ideal loop forming a knot.
        #   --> Each element of primes is an ideal loop forming a nontrivial
        #       prime knot.
        #   --> The input knot is given by composing all of the knots
        #       represented in toProcess and primes.
        oldLoop = toProcess.pop()
        tri = oldLoop.triangulation()
        tracker.newTri( tri.size() )

        # Search for a suitable quadrilateral vertex normal 2-sphere to
        # crush. If no such 2-sphere exists, then the oldLoop is prime.
        enumeration = TreeEnumeration( tri, NS_QUAD )
        while True:
            tracker.newSearch()

            # Get the next 2-sphere.
            if enumeration.next():
                sphere = enumeration.buildSurface()
                if not isSphere(sphere):
                    continue
            else:
                # No suitable 2-sphere means oldLoop is prime. But we only
                # care about the case where this prime is nontrivial.
                tracker.unknownPrime()
                isNontrivial = isKnotted( oldLoop, tracker )
                if isNontrivial:
                    primes.append(oldLoop)
                tracker.knownPrime(isNontrivial)
                break

            # We only want 2-spheres that intersect the oldLoop in either
            # exactly 0 points or exactly 2 points, since crushing such a
            # 2-sphere either:
            # - simplifies the triangulation containing the ideal loop;
            # - decomposes the oldLoop into two simpler knots; or
            # - (if oldLoop is unknotted) destroys all traces of the loop.
            wt = oldLoop.weight(sphere)
            if wt != 0 and wt != 2:
                continue
            decomposed = decomposeAlong( sphere, [oldLoop] )
            knots = []
            for newLoops in decomposed:
                if newLoops:
                    # We are guaranteed to have len(newLoops) == 1.
                    knots.append( newLoops[0] )
            for newLoop in knots:
                toProcess.append(newLoop)
            if verbose:
                tracker.report()
            break

    # Output some auxiliary information before returning the list of primes.
    tracker.finish()
    if verbose:
        msg = tracker.report()
    if insertAsChild and isinstance( knot, PacketOfLink ):
        if verbose:
            container = Text( tracker.log() )
            container.setLabel( "Primes ({})".format(msg) )
        else:
            container = Container()
            container.setLabel("Primes")
        knot.insertChildLast(container)
        for i, primeLoop in enumerate(primes):
            packet = embeddedLoopPacket(primeLoop)
            loopEdgeIndices = list(primeLoop)
            if len(primeLoop) == 1:
                adorn = "Embedded as edge {}".format( loopEdgeIndices[0] )
            else:
                indices = ""
                for ei in loopEdgeIndices[:-1]:
                    indices += ", {}".format(ei)
                adorn = "Embedded as edges {} and {}".format(
                        indices[2:], loopEdgeIndices[-1] )
            packet.setLabel( "Prime knot #{} ({})".format( i, adorn ) )
            container.insertChildLast(packet)
    return primes


class DecompositionTracker:
    """
    A progress tracker for knot decomposition.

    In detail, this tracker provides the following functionality:
    --> Times the tracked knot decomposition computation.
    --> Prints progress reports (either upon request, or upon being notified
        of a significant event).
    --> Tracks whether the computation has stalled, meaning that the number
        of seconds since the most recent event has exceeded some set value.

    This tracker recognises the following significant events:
    --> The computation started.
    --> The computation finished.
    --> A progress report was printed.
    --> The computation has begun processing a new triangulation.
    --> The computation has begun a new search for a quadrilateral vertex
        normal surface.
    --> The computation has found a prime knot, but it has not yet
        established whether this prime knot is nontrivially knotted.
    --> The computation has certified whether a prime knot is nontrivially
        knotted.
    """
    def __init__( self, verbose=False, stallInterval=5 ):
        """
        Creates a new DecompositionTracker.

        If verbose is True, then this tracker will automatically print
        progress reports to standard output whenever it is notified of
        significant events; this feature is switched off by default.
        Regardless of whether this feature is switched on or off, it will
        always be possible to manually request a progress report.

        This tracker will consider the tracked knot decomposition computation
        to have stalled if the number of seconds since the last event exceeds
        the given stallInterval.
        """
        self._verbose = verbose
        self._indent = "    "
        self._template = "Time: {:.6f}. Searches: {}. Primes: {}. #Tri: {}."
        self._stallInterval = stallInterval
        self._numPrimes = 0
        self._numTri = 0
        self._searches = 0
        self._log = ""
        self._startTime = None
        self._previousEventTime = None
        self._finishTime = None
        return

    def isVerbose(self):
        """
        Is the verbose option switched on for this tracker?
        """
        return self._verbose

    def start(self):
        """
        Starts the timer on the knot decomposition computation that is
        tracked by this tracker.

        This routine must only be called once.
        """
        if self._startTime is not None:
            raise RuntimeError( "Timer already started!" )
        self._startTime = default_timer()
        self._previousEventTime = self._startTime
        return

    def finish(self):
        """
        Informs this tracker that the knot decomposition computation has
        finished.

        This routine must only be called after start() has been called. This
        routine may be called more than once, but calls after the first time
        will do nothing.
        """
        if self._startTime is None:
            raise RuntimeError( "Timer hasn't started yet!" )
        if self._finishTime is not None:
            return
        self._finishTime = default_timer()
        return

    def elapsed(self):
        """
        Returns the total time elapsed during the tracked computation.

        This routine must never be called before start() has been called.
        """
        if self._finishTime is None:
            return default_timer() - self._startTime
        return self._finishTime - self._startTime

    def log(self):
        """
        Returns a log of all progress reports that have appeared so far.

        The log will be a string that could consist of many lines of text.
        """
        return self._log

    def _printMessage( self, msg ):
        self._log += msg + "\n"
        print(msg)
        stdout.flush()
        return

    def _reportImpl( self, time ):
        self._previousEventTime = time
        msg = self._template.format( time - self._startTime,
                self._searches, self._numPrimes, self._numTri )
        self._printMessage( self._indent + msg )
        return msg

    def report( self, before=None, after=None ):
        """
        Prints and returns a progress report.

        This report may be optionally augmented with messages to appear
        immediately before and/or after the standard progress report.

        This routine must never be called before start() has been called.
        """
        if self._finishTime is None:
            time = default_timer()
        else:
            time = self._finishTime
        if before is not None:
            self._printMessage(before)
        rep = self._reportImpl(time)
        if after is not None:
            self._printMessage(after)
        return rep

<<<<<<< HEAD
    def _newEvent( self, before, after ):
=======
    def _newEvent( self, before=None, after=None ):
>>>>>>> 464c8022
        if self._verbose:
            return self.report( before, after )
        self._previousEventTime = default_timer()
        return None

    def _getTimeIfStalled(self):
        if self._finishTime is None:
            time = default_timer()
            if time - self._previousEventTime > self._stallInterval:
                return time
        return None

    def reportIfStalled(self):
        """
        Prints and returns a progress report if the tracked computation has
        stalled.

        This routine returns None if the computation is finished, or if the
        computation is still going but has not stalled.

        This routine must never be called before start() has been called.
        """
        time = self._getTimeIfStalled()
        if time is not None:
            return self._reportImpl(time)
        return None

    def _newEventIfStalled(self):
        time = self._getTimeIfStalled()
        if time is not None:
            return self._newEvent()
        return None

    def newTri( self, size ):
        """
        Informs this tracker that the tracked computation has started
        processing a new triangulation of the given size.

        If this tracker is verbose, then this routine will automatically
        print a progress report.

        This routine must never be called before start() has been called.
        """
        self._numTri += 1
        beforeReport = "Edge-ideal: "
        if size == 1:
            beforeReport += "1 tetrahedron."
        else:
            beforeReport += "{} tetrahedra.".format(size)
        self._newEvent(beforeReport)
        return

    def newSearch(self):
        """
        Informs this tracker that the tracked computation has started a new
        search for a quadrilateral vertex normal surface.

        If this tracker is verbose and the tracked computation has stalled,
        then this routine will automatically print a progress report.

        This routine must never be called before start() has been called.
        """
        self._searches += 1
<<<<<<< HEAD
        self._newEvent()
=======
        self._newEventIfStalled()
>>>>>>> 464c8022
        return

    def unknownPrime(self):
        """
        Informs this tracker that the tracked computation has found a prime
        knot, but it is not yet known whether this prime is nontrivial.

        If this tracker is verbose, then this routine will automatically
        print a progress report.

        This routine must never be called before start() has been called.
        """
        afterReport = "Found a prime knot! Is it nontrivial?"
        self._newEvent( None, afterReport )
        return

    def knownPrime( self, isNontrivial ):
        """
        Informs this tracker that the tracked computation has certified
        whether a prime knot is nontrivially knotted.

        If this tracker is verbose, then this routine will automatically
        print a progress report.

        This routine must never be called before start() has been called.
        """
        if isNontrivial:
            self._numPrimes += 1
            beforeReport = "The prime knot is nontrivial!"
        else:
            beforeReport = "The prime knot is the unknot."
        self._newEvent(beforeReport)
        return<|MERGE_RESOLUTION|>--- conflicted
+++ resolved
@@ -95,16 +95,11 @@
     computation as descendents of the given knot packet. This feature is also
     switched off by default.
     """
-<<<<<<< HEAD
-    if not isinstance( tracker, DecompositionTracker ):
-        tracker = DecompositionTracker( bool(tracker) )
-=======
     if isinstance( tracker, DecompositionTracker ):
         verbose = tracker.isVerbose()
     else:
         verbose = bool(tracker)
         tracker = DecompositionTracker(verbose)
->>>>>>> 464c8022
     tracker.start()
 
     # Build the IdealLoop on which we perform the decomposition computation.
@@ -116,10 +111,6 @@
     else:
         loop = embedInTriangulation(knot)
 
-<<<<<<< HEAD
-    #TODO Update usage of tracker.
-=======
->>>>>>> 464c8022
     # Do the decompositon.
     primes = []
     toProcess = [loop]
@@ -341,11 +332,7 @@
             self._printMessage(after)
         return rep
 
-<<<<<<< HEAD
-    def _newEvent( self, before, after ):
-=======
     def _newEvent( self, before=None, after=None ):
->>>>>>> 464c8022
         if self._verbose:
             return self.report( before, after )
         self._previousEventTime = default_timer()
@@ -409,11 +396,7 @@
         This routine must never be called before start() has been called.
         """
         self._searches += 1
-<<<<<<< HEAD
-        self._newEvent()
-=======
         self._newEventIfStalled()
->>>>>>> 464c8022
         return
 
     def unknownPrime(self):
