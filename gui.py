--- conflicted
+++ resolved
@@ -5,11 +5,7 @@
 from timeit import default_timer
 from regina import *
 from idealedge import decomposeAlong, idealLoops
-<<<<<<< HEAD
-from idealedge import isAnnulus, isSphere, fillIdealEdge
-=======
 from idealedge import isAnnulus, isSphere, fillIdealEdges
->>>>>>> 6ea4d105
 from loop import IdealLoop, BoundsDisc
 from pinch import drillMeridian
 from wedge import wedgeLoops
@@ -156,10 +152,6 @@
                 #NOTE The mess below is to work around layerOn() failing with
                 #   PacketOfTriangulation3.
                 filled = Triangulation3(comp)
-<<<<<<< HEAD
-                #NOTE fillIdealEdge() preserves orientation.
-                invIdEdgeIndex = fillIdealEdge(filled).index()
-=======
                 #NOTE fillIdealEdges() preserves orientation.
                 endpoints = set()
                 for v in filled.vertices():
@@ -167,7 +159,6 @@
                         endpoints.add( v.index() )
                 invIdEdgeIndex = fillIdealEdges(
                         filled, endpoints )[0].index()
->>>>>>> 6ea4d105
                 filled = PacketOfTriangulation3(filled)
                 invIdEdge = filled.edge(invIdEdgeIndex)
                 if usingPackets:
@@ -731,15 +722,9 @@
 
 
 if __name__ == "__main__":
-<<<<<<< HEAD
-    genus = 0
-    boundaries = 1
-    params = [ int(n) for n in argv[1:] ]
-=======
     genus = int( argv[1] )
     boundaries = int( argv[2] )
     params = [ int(n) for n in argv[3:] ]
->>>>>>> 6ea4d105
     fibres = []
     while params:
         q = params.pop()
