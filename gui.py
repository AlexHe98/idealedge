"""
Routines for experimenting with the ideal edge code in Regina's GUI.
"""
from sys import argv
from timeit import default_timer
from regina import *
from idealedge import decomposeAlong, idealLoops
from idealedge import isAnnulus, isSphere, fillIdealEdge
from loop import IdealLoop, BoundsDisc
from pinch import drillMeridian


def meridian( tri, edgeIndex ):
    """
    Drills out an edge loop e (corresponding to the given triangulation and
    edge index), and returns the resulting meridian curve.

    Pre-condition:
    --> The edge given by tri.edge(edgeIndex) must lie entirely in the
        interior of tri, and the two endpoints of this edge must be
        identified.
    """
    return drillMeridian( IdealLoop( [ tri.edge(edgeIndex) ] ) )


#TODO Experiment with crushing Mobius bands as well.
def crushAnnuli( surfaces, threshold=30 ):
    """
    Crushes all annuli in the given list of normal surfaces.

    If the given surfaces are contained in a PacketOfNormalSurface, then this
    routine adds a Container of the crushed triangulations as a child of the
    given surfaces packet. Otherwise, this routine simply prints details of
    the crushed triangulations.

    This routine attempts to identify the topology of the manifold that
    results from crushing. The main strategy is to simplify and attempt
    combinatorial recognition. Additionally, whenever this routine encounters
    a component whose number of tetrahedra is strictly less than the
    threshold (default 30), it will also use more computationally intensive
    recognition algorithms involving normal surfaces.

    Pre-condition:
    --> For each annulus in the given list of surfaces, every boundary
        component incident to this annulus must be a two-triangle torus.
    """
    start = default_timer()
    usingPackets = isinstance( surfaces, PacketOfNormalSurfaces )
    if usingPackets:
        results = Container( "Crush annuli" )
        surfaces.insertChildLast(results)
    annulusCount = 0
    for surfNum, surf in enumerate(surfaces):
        if not isAnnulus(surf):
            continue
        annulusCount += 1
        print()
        print( "Time: {:.6f}. Crush #{}.".format(
            default_timer() - start, surfNum) )

        # Is the current annulus a thin edge link?
        thin = surf.isThinEdgeLink()
        if thin[0] is None:
            thinAdorn = ""

        # Crush, and find the ideal edge amongst the components of the
        # resulting triangulation.
        tri = PacketOfTriangulation3( surf.crush() )
        if usingPackets:
            tri.setLabel( "Crushed #{}".format(surfNum) )
            results.insertChildLast(tri)
        thin = surf.isThinEdgeLink()
        if thin[0] is not None:
            # Adorn label with details of this thin edge link.
            adorn = "Thin edge {}".format( thin[0].index() )
            if thin [1] is not None:
                adorn += " and {}".format( thin[1].index() )
            if usingPackets:
                tri.setLabel( tri.adornedLabel(adorn) )
            else:
                # Or just print if we're not using packets.
                print(adorn)
        components = []
<<<<<<< HEAD
=======
        #TODO Might need to update this once idealLoops() has been reimplemented.
>>>>>>> 97fb166c
        idEdgeDetails = idealLoops(surf)
        if idEdgeDetails:
            # There is only one ideal loop, given by a length-1 sequence of
            # ideal edges.
            idEdge = idEdgeDetails[0][0]
        else:
            idEdge = None
        idComp = None
        if tri.isEmpty():
            if usingPackets:
                tri.setLabel( tri.label() + ": Empty" )
            else:
                print("Empty triangulation")
        else:
            if tri.isConnected():
                components.append(tri)
                if idEdge is not None:
                    idComp = 0
            else:
                if usingPackets:
                    tri.setLabel( tri.label() + ": Disconnected" )
                else:
                    print("Disconnected triangulation")
                for compNum, c in enumerate( tri.triangulateComponents() ):
                    comp = PacketOfTriangulation3(c)
                    components.append(comp)
                    if usingPackets:
                        comp.setLabel( "Component #{}".format(compNum) )
                        tri.insertChildLast(comp)

                # Find the component containing the ideal edge, and adjust
                # the ideal tetrahedron index.
                if idEdge is not None:
                    idComp = tri.tetrahedron( idEdge[0] ).component().index()
                    idTeti = 0
                    for tet in tri.tetrahedra():
                        if tet.component().index() == idComp:
                            if tet.index() == idEdge[0]:
                                idEdge = ( idTeti, idEdge[1] )
                                break
                            else:
                                idTeti += 1

        # Go through the components and try to identify their topology.
        for compNum, comp in enumerate(components):
            print( "    Time: {:.6f}. Component #{}.".format(
                default_timer() - start, compNum ) )
            if not comp.isValid():
                if usingPackets:
                    comp.setLabel( comp.label() + ": INVALID" )
                else:
                    print( "        INVALID" )

                # Fill in invalid boundary.
                filled = PacketOfTriangulation3(comp)
                invIdEdge = fillIdealEdge(filled)
                if usingPackets:
                    filled.setLabel( comp.adornedLabel(
                        "Closed, ideal edge {}".format(
                            invIdEdge.index() ) ) )
                    comp.insertChildLast(filled)
                else:
                    print( "        Closed, ideal edge {}".format(
                        invIdEdge.index() ) )

                # Have we isolated a single exceptional fibre?
                invIdLoop = IdealLoop( [invIdEdge] )
                try:
                    # The meridian of the ideal loop is a candidate for an
                    # exceptional fibre.
                    mer = drillMeridian(invIdLoop)
                except BoundsDisc:
                    # The meridian bounds a disc "on the outside", so the
                    # filled triangulation must have been S2 x S1. In
                    # particular, the meridian cannot be an exceptional
                    # fibre.
                    if usingPackets:
                        filled.setLabel(
                                filled.label() + ": {}".format(
                                    "S2 x S1, meridian is not a fibre" ) )
                    else:
                        print( "        S2 x S1, meridian is not a fibre" )
                else:
                    # Successfully drilled.
                    mer.minimiseBoundary()
                    mer.simplify()
                    mer.simplify()
                    drilled = PacketOfTriangulation3( mer.triangulation() )
                    if usingPackets:
                        filled.insertChildLast(drilled)

                    # Because we minimised the boundary, the meridian is
                    # guaranteed to be given by a single edge.
                    merEdgeIndex = mer[0]
                    if usingPackets:
                        drilled.setLabel( comp.adornedLabel(
                            "Drilled, meridian edge {}".format(merEdgeIndex) ) )
                    else:
                        print( "        Drilled, meridian edge {} (Time: {:.6f})".format(
                            merEdgeIndex, default_timer() - start ) )

                    # If the drilled triangulation is a solid torus, then
                    # finding the compression disc D will tell us the
                    # parameters of the exceptional fibre.
                    #
                    # In detail, let M denote the weight of D on the
                    # meridian and let E denote the weight of D on one of the
                    # other boundary edges (labelled e in the diagram below).
                    # Orient the meridian edge (upwards in the diagram below)
                    # and number the intersection points in order from 0 to
                    # M-1. An arc of the boundary of D leaving point p along
                    # the meridian will return to the meridian at:
                    #       (p plus/minus E) mod M
                    # The choice between p+E or p-E depends on the direction
                    # of the arc, as well as on whether E > M or M > E.
                    #
                    #           e
                    #       +-------+
                    #       |       |
                    #   mer ^       ^
                    #       |       |
                    #       +-------+
                    #
                    # Thus, ignoring orientation, we can determine the
                    # parameters of the exceptional fibre by computing the
                    # multiplicative inverse of E mod M (which exists because
                    # gcd(E,M) = 1).
                    surf = drilled.nonTrivialSphereOrDisc()
                    if surf is None:
                        # No compression disc means we have not yet cut out a
                        # single fibre.
                        name = "Not a fibred solid torus"
                    elif surf.eulerChar() == 2:
                        #TODO Sphere. Probably want to crush.
                        name = "Contains nontrivial sphere"
                    else:
                        # Use boundary edge weights of the disc to calculate
                        # Seifert parameters (as outlined above).
                        merWt = surf.edgeWeight(merEdgeIndex).safeLongValue()
                        for e in drilled.edges():
                            if e.index() == merEdgeIndex or not e.isBoundary():
                                continue

                            # Found another boundary edge.
                            bdyWt = surf.edgeWeight( e.index() ).safeLongValue()
                            break
                        name = "Seifert fibre (p,q)=({},{})".format(
                                merWt, pow( bdyWt, -1, merWt ) )
                    if usingPackets:
                        drilled.setLabel(
                                drilled.label() + ": {}".format(name) )
                    else:
                        print( "        " + name )
                #TODO

#                # Just in case, let's see if we can simplify and identify the
#                # manifold given by drilling out the ideal edge.
#                drilled = PacketOfTriangulation3(filled)
#                filled.insertChildLast(drilled)
#                ide = drilled.edge( invIdEdge.index() )
#                drilled.setLabel( comp.adornedLabel(
#                    "Closed, pinched edge {}".format( ide.index() ) ) )
#                drilled.pinchEdge(ide)
#                drilled.intelligentSimplify()
#                drilled.intelligentSimplify()
#                if ( ( drilled.knowsSolidTorus() or
#                    drilled.size() < threshold ) and
#                    drilled.isSolidTorus() ):
#                    name = "Ideal solid torus"
#                else:
#                    # Try to combinatorially recognise after truncating the
#                    # ideal vertex.
#                    trunc = PacketOfTriangulation3(drilled)
#                    drilled.insertChildLast(trunc)
#                    trunc.idealToFinite()
#                    trunc.intelligentSimplify()
#                    trunc.intelligentSimplify()
#                    std = StandardTriangulation.recognise(trunc)
#                    if std is None:
#                        name = "Not recognised"
#                        if drilled.knowsSolidTorus():
#                            name += ", not solid torus"
#                    else:
#                        name = std.manifold().name()
#                    trunc.setLabel( drilled.adornedLabel(
#                        "Truncated" ) + ": {}".format(name) )
#                drilled.setLabel(
#                        drilled.label() + ": {}".format(name) )
#
#                # Decompose the filled manifold into prime pieces (unless it
#                # has too many tetrahedra).
#                print( "        Attempted prime decomposition: {}.".format(
#                    recogniseSummands( filled, threshold ) ) )
            else:
                #TODO Experiment with drillMeridian() instead of pinchEdge().
                # If this component contains the ideal edge, then attempt to
                # simplify (and possibly identify) the drilled manifold.
                if compNum == idComp:
                    #TODO
                    idLoop = IdealLoop( [
                            comp.tetrahedron( idEdge[0] ).edge( idEdge[1] ) ] )
                    try:
                        # The meridian of the ideal loop is a candidate for an
                        # exceptional fibre.
                        mer = drillMeridian(idLoop)
                    except BoundsDisc:
                        # The meridian bounds a disc "on the outside", so the
                        # filled triangulation must have been S2 x S1. In
                        # particular, the meridian cannot be an exceptional
                        # fibre.
                        if usingPackets:
                            filled.setLabel(
                                    filled.label() + ": {}".format(
                                        "S2 x S1, meridian is not a fibre" ) )
                        else:
                            print( "        S2 x S1, meridian is not a fibre" )
                    else:
                        # Successfully drilled.
                        mer.minimiseBoundary()
                        mer.simplify()
                        mer.simplify()
                        drilled = PacketOfTriangulation3( mer.triangulation() )
                        if usingPackets:
                            filled.insertChildLast(drilled)

                        # Because we minimised the boundary, the meridian is
                        # guaranteed to be given by a single edge.
                        merEdgeIndex = mer[0]
                        if usingPackets:
                            drilled.setLabel( comp.adornedLabel(
                                "Drilled, meridian edge {}".format(merEdgeIndex) ) )
                        else:
                            print( "        Drilled, meridian edge {} (Time: {:.6f})".format(
                                merEdgeIndex, default_timer() - start ) )

                        # If the drilled triangulation is a solid torus, then
                        # finding the compression disc D will tell us the
                        # parameters of the exceptional fibre.
                        #
                        # In detail, let M denote the weight of D on the
                        # meridian and let E denote the weight of D on one of the
                        # other boundary edges (labelled e in the diagram below).
                        # Orient the meridian edge (upwards in the diagram below)
                        # and number the intersection points in order from 0 to
                        # M-1. An arc of the boundary of D leaving point p along
                        # the meridian will return to the meridian at:
                        #       (p plus/minus E) mod M
                        # The choice between p+E or p-E depends on the direction
                        # of the arc, as well as on whether E > M or M > E.
                        #
                        #           e
                        #       +-------+
                        #       |       |
                        #   mer ^       ^
                        #       |       |
                        #       +-------+
                        #
                        # Thus, ignoring orientation, we can determine the
                        # parameters of the exceptional fibre by computing the
                        # multiplicative inverse of E mod M (which exists because
                        # gcd(E,M) = 1).
                        surf = drilled.nonTrivialSphereOrDisc()
                        if surf is None:
                            # No compression disc means we have not yet cut out a
                            # single fibre.
                            name = "Not a fibred solid torus"
                        elif surf.eulerChar() == 2:
                            #TODO Sphere. Probably want to crush.
                            name = "Contains nontrivial sphere"
                        else:
                            # Use boundary edge weights of the disc to calculate
                            # Seifert parameters (as outlined above).
                            merWt = surf.edgeWeight(merEdgeIndex).safeLongValue()
                            for e in drilled.edges():
                                if e.index() == merEdgeIndex or not e.isBoundary():
                                    continue

                                # Found another boundary edge.
                                bdyWt = surf.edgeWeight( e.index() ).safeLongValue()
                                break
                            name = "Seifert fibre (p,q)=({},{})".format(
                                    merWt, pow( bdyWt, -1, merWt ) )
                        if usingPackets:
                            drilled.setLabel(
                                    drilled.label() + ": {}".format(name) )
                        else:
                            print( "        " + name )
#                    drilled = PacketOfTriangulation3(comp)
#                    if usingPackets:
#                        comp.insertChildLast(drilled)
#                    ide = drilled.tetrahedron( idEdge[0] ).edge( idEdge[1] )
#
#                    # Need to label *before* drilling.
#                    if usingPackets:
#                        drilled.setLabel( comp.adornedLabel(
#                            "Pinched edge {}".format( ide.index() ) ) )
#                        comp.setLabel( comp.adornedLabel(
#                            "Ideal edge {}".format( ide.index() ) ) )
#                    drilled.pinchEdge(ide)
#                    drilled.intelligentSimplify()
#                    drilled.intelligentSimplify()
#
#                    # Try to recognise the drilled manifold.
#                    if ( ( drilled.knowsSolidTorus() or
#                        drilled.size() < threshold ) and
#                        drilled.isSolidTorus() ):
#                        name = "Ideal solid torus"
#                    else:
#                        # Try to combinatorially recognise after truncating
#                        # the ideal vertex.
#                        trunc = PacketOfTriangulation3(drilled)
#                        if usingPackets:
#                            drilled.insertChildLast(trunc)
#                        trunc.idealToFinite()
#                        trunc.intelligentSimplify()
#                        trunc.intelligentSimplify()
#                        std = StandardTriangulation.recognise(trunc)
#                        if std is None:
#                            name = "Not recognised"
#                            if drilled.knowsSolidTorus():
#                                name += ", not solid torus"
#                        else:
#                            name = std.manifold().name()
#                        if usingPackets:
#                            trunc.setLabel( drilled.adornedLabel(
#                                "Truncated" ) + ": {}".format(name) )
#                    if usingPackets:
#                        drilled.setLabel(
#                                drilled.label() + ": {}".format(name) )
#                    else:
#                        print( "        " + name)
#
#                # Decompose this component into prime pieces (unless this
#                # component has too many tetrahedra).
#                print( "        Attempted prime decomposition: {}.".format(
#                    recogniseSummands( comp, threshold ) ) )

    # All done!
    print()
    print( "Time: {:.6f}. All done!".format(
        default_timer() - start ) )
    if usingPackets:
        results.setLabel( results.adornedLabel(
            "Total {}".format(annulusCount) ) )


def decomposeAlongSpheres( surfaces, idealEdgeIndex, threshold=30 ):
    """
    """
    results = Container( "Decompose along 2-spheres" )
    surfaces.insertChildLast(results)
    for surfNum, surf in enumerate(surfaces):
        if not isSphere(surf):
            continue
        try:
            #TODO This needs to be updated.
            pieces = decomposeAlong( surf, {idealEdgeIndex} )
        except ValueError:
            continue
        container = Container( "Decompose along #{}".format(surfNum) )
        results.insertChildLast(container)
        for i, piece in enumerate(pieces):
            tri = PacketOfTriangulation3( piece[0] )
            loops = piece[1]
            tri.setLabel( "Component #{}: {}".format(
                i, loops ) )
            container.insertChildLast(tri)

            # Is tri a 3-sphere?
            if ( tri.knowsSphere() or tri.size() < threshold ):
                if tri.isSphere():
                    name = "S3"
                else:
                    name = "Not S3"
            else:
                name = "Not recognised"
            tri.setLabel( tri.label() + ": {}".format(name) )

            # Build drilled 3-manifold.
            drilled = PacketOfTriangulation3(tri)
            drilled.setLabel( tri.adornedLabel(
                "Pinched ideal edges" ) )
            tri.insertChildLast(drilled)
            for t, e in loops:
                drilled.pinchEdge( drilled.tetrahedron(t).edge(e) )
                drilled.intelligentSimplify()
                drilled.intelligentSimplify()

                # Is drilled a solid torus?
                if ( drilled.knowsSolidTorus() or
                        drilled.size() < threshold ):
                    if drilled.isSolidTorus():
                        name = "Ideal solid torus"
                    else:
                        name = "Ideal, not solid torus"
                else:
                    name = "Ideal, not recognised"
                drilled.setLabel(
                        drilled.label() + ": {}".format(name) )
            #TODO
            pass
        #TODO
        pass
    #TODO
    return


def recogniseSummands( tri, threshold=40 ):
    """
    Attempts to recognise the prime summands of the given triangulation.

    This routine only proceeds with performing the prime decomposition if the
    number of tetrahedra in tri is strictly less than the threshold (default
    40), and returns True if and only if this is the case.
    """
    if tri.size() >= threshold:
        return False
    summands = tri.summands()
    if len(summands) == 0:
        tri.setLabel( tri.label() + ": S3" )
    elif len(summands) == 1:
        # Try combinatorial recognition.
        std = StandardTriangulation.recognise( summands[0] )
        if std is None:
            name = "Prime, not recognised"
        else:
            name = std.manifold().name()
        tri.setLabel( tri.label() + ": {}".format(name) )
    else:
        tri.setLabel( tri.label() + ": Non-prime" )

        # Find *all* quad vertex normal 2-spheres.
        surfs = NormalSurfaces( tri, NS_QUAD, NS_VERTEX )
        sphereFilter = SurfaceFilterProperties()
        sphereFilter.setEulerChars( [2] )
        sphereFilter.setCompactness( BoolSet(True) )
        sphereFilter.setOrientability( BoolSet(True) )
        sphereFilter.setRealBoundary( BoolSet(False) )
        spheres = PacketOfNormalSurfaces( surfs, sphereFilter )
        spheres.setLabel( "Quad vertex 2-spheres (Total: {})".format(
            spheres.size() ) )
        tri.insertChildLast(spheres)

        # Classify the summands.
        sumContainer = Container( "Summands (Total: {})".format(
            len(summands) ) )
        tri.insertChildLast(sumContainer)
        for sumNum, s in enumerate(summands):
            summand = PacketOfTriangulation3(s)
            sumContainer.insertChildLast(summand)

            # Try to combinatorially recognise this summand.
            std = StandardTriangulation.recognise(summand)
            if std is None:
                name = "Prime, not recognised"
            else:
                name = std.manifold().name()
            summand.setLabel( "Summand #{}: {}".format(
                sumNum, name ) )
    return True


if __name__ == "__main__":
    params = [ int(n) for n in argv[1:] ]
    manifold = SFSpace()
    manifold.insertFibre(3,1)
    while params:
        q = params.pop()
        p = params.pop()
        manifold.insertFibre(p,q)
    tri = manifold.construct()
    tri.removeTetrahedronAt(3)
    tri.intelligentSimplify()
    tri.intelligentSimplify()
#    p = int( argv[1] )
#    q = int( argv[2] )
#    knot = ExampleLink.torus(p,q)
#    ext = knot.complement()
#    ext.idealToFinite()
#    ext.intelligentSimplify()
#    ext.intelligentSimplify()
#    surfaces = NormalSurfaces( ext, NS_QUAD, NS_VERTEX )
    surfaces = NormalSurfaces( tri, NS_QUAD, NS_VERTEX )
    crushAnnuli(surfaces)<|MERGE_RESOLUTION|>--- conflicted
+++ resolved
@@ -81,10 +81,7 @@
                 # Or just print if we're not using packets.
                 print(adorn)
         components = []
-<<<<<<< HEAD
-=======
         #TODO Might need to update this once idealLoops() has been reimplemented.
->>>>>>> 97fb166c
         idEdgeDetails = idealLoops(surf)
         if idEdgeDetails:
             # There is only one ideal loop, given by a length-1 sequence of
